--- conflicted
+++ resolved
@@ -445,30 +445,18 @@
 			[]Option{},
 			"" +
 				"  0% |                                                                       | " +
-<<<<<<< HEAD
 				"\r                                                                               \r" +
 				" 10% |███████                                                                | " +
 				"\r                                                                               \r" +
-=======
-				"\r                                                                               \r" +
-				" 10% |███████                                                                | " +
-				"\r                                                                               \r" +
->>>>>>> a695df93
 				"100% |███████████████████████████████████████████████████████████████████████| ",
 		},
 		{ // 2
 			[]Option{OptionDescription("Progress:")},
 			"" +
 				"Progress:   0% |                                                             | " +
-<<<<<<< HEAD
 				"\r                                                                               \r" +
 				"Progress:  10% |██████                                                       | " +
 				"\r                                                                               \r" +
-=======
-				"\r                                                                               \r" +
-				"Progress:  10% |██████                                                       | " +
-				"\r                                                                               \r" +
->>>>>>> a695df93
 				"Progress: 100% |█████████████████████████████████████████████████████████████| ",
 		},
 		{ // 3
@@ -551,12 +539,8 @@
 			bar := New(100, append(test.opts, []Option{
 				OptionFullWidth(),
 				OptionClock(func() time.Time { return clock }),
-<<<<<<< HEAD
-				OptionWriter(&buf)}...)...)
-=======
 				OptionWriter(&buf),
 			}...)...)
->>>>>>> a695df93
 			clock = clock.Add(1 * time.Second)
 			bar.Add(10)
 			clock = clock.Add(1 * time.Second)
@@ -567,11 +551,7 @@
 }
 
 func TestSpinners(t *testing.T) {
-<<<<<<< HEAD
-	var tests = []struct {
-=======
 	tests := []struct {
->>>>>>> a695df93
 		opts     []Option
 		expected string
 	}{
@@ -647,12 +627,8 @@
 			buf, clock := strings.Builder{}, time.Now()
 			spinner := New(-1, append(test.opts, []Option{
 				OptionClock(func() time.Time { return clock }),
-<<<<<<< HEAD
-				OptionWriter(&buf)}...)...)
-=======
 				OptionWriter(&buf),
 			}...)...)
->>>>>>> a695df93
 			clock = clock.Add(950 * time.Millisecond)
 			spinner.Add(1)
 			clock = clock.Add(900 * time.Millisecond)
