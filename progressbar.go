--- conflicted
+++ resolved
@@ -76,11 +76,6 @@
 	showIterationsPerSecond bool
 	showIterationsCount     bool
 
-<<<<<<< HEAD
-	// always show total rate
-	totalRate bool
-
-=======
 	// always display total rate
 	totalRate bool
 
@@ -88,7 +83,6 @@
 	// always enabled if predictTime is true.
 	elapsedTime bool
 
->>>>>>> d624e43f
 	// whether the progress bar should attempt to predict the finishing
 	// time of the progress based on the start time and the average
 	// number of seconds between  increments.
@@ -132,16 +126,10 @@
 var spinners = map[int][]string{
 	9:  {"|", "/", "-", "\\"},
 	14: {"⠋", "⠙", "⠹", "⠸", "⠼", "⠴", "⠦", "⠧", "⠇", "⠏"},
-<<<<<<< HEAD
-}
-
-// Option is the type all options need to adhere to
-=======
 	59: {".  ", ".. ", "...", " ..", "  .", "   "},
 }
 
 // Option is the type all options need to adhere to.
->>>>>>> d624e43f
 type Option func(p *ProgressBar)
 
 // OptionSetWidth sets the width of the bar.
@@ -241,13 +229,8 @@
 	}
 }
 
-<<<<<<< HEAD
-// OptionSetItsString sets what's displayed for iterations per second. The default
-// is "it" which would display: "it/s"
-=======
 // OptionSetItsString sets what's displayed for iterations a second.
 // The default is "it" which would display: "it/s".
->>>>>>> d624e43f
 func OptionSetItsString(iterationString string) Option {
 	return func(p *ProgressBar) {
 		p.config.iterationString = iterationString
@@ -256,13 +239,6 @@
 }
 
 // OptionTotalRate selects between total or recent average rate for rate display.
-func OptionTotalRate(val bool) Option {
-	return func(p *ProgressBar) {
-		p.config.totalRate = val
-	}
-}
-
-// OptionTotalRate selects between total or average rate for rate display
 func OptionTotalRate(val bool) Option {
 	return func(p *ProgressBar) {
 		p.config.totalRate = val
@@ -307,11 +283,7 @@
 	}
 }
 
-<<<<<<< HEAD
-// NewOptions constructs a new instance of ProgressBar, with any options you specify
-=======
 // NewOptions constructs a new instance of ProgressBar, with any options you specify.
->>>>>>> d624e43f
 func NewOptions(max int, options ...Option) *ProgressBar {
 	return NewOptions64(int64(max), options...)
 }
@@ -338,13 +310,8 @@
 		o(&b)
 	}
 
-<<<<<<< HEAD
-	if b.config.spinnerType != 9 && b.config.spinnerType != 14 {
-		panic("invalid spinner type, must be 9 or 14")
-=======
 	if b.config.spinnerType != 9 && b.config.spinnerType != 14 && b.config.spinnerType != 59 {
 		panic("invalid spinner type, must be 9 or 14 or 59")
->>>>>>> d624e43f
 	}
 
 	// ignoreLength if max bytes not known
@@ -395,26 +362,18 @@
 		OptionSetWidth(10),
 		OptionThrottle(65*time.Millisecond),
 		OptionShowCount(),
-		OptionOnCompletion(func() { fmt.Fprint(os.Stderr, "\n") }),
+		OptionOnCompletion(func() {
+			fmt.Fprint(os.Stderr, "\n")
+		}),
 		OptionSpinnerType(14),
-<<<<<<< HEAD
-		OptionFullWidth())
-	bar.RenderBlank()
-	return bar
-=======
 		OptionFullWidth(),
 		OptionSetRenderBlankState(true),
 	)
->>>>>>> d624e43f
 }
 
 // DefaultBytesSilent is the same as DefaultBytes, but does not output anywhere.
 // String() can be used to get the output instead.
 func DefaultBytesSilent(maxBytes int64, description ...string) *ProgressBar {
-<<<<<<< HEAD
-	// Mostly the same bar as DefaultBytes
-=======
->>>>>>> d624e43f
 	desc := ""
 	if len(description) > 0 {
 		desc = description[0]
@@ -428,14 +387,8 @@
 		OptionThrottle(65*time.Millisecond),
 		OptionShowCount(),
 		OptionSpinnerType(14),
-<<<<<<< HEAD
-		OptionFullWidth())
-	bar.RenderBlank()
-	return bar
-=======
 		OptionFullWidth(),
 	)
->>>>>>> d624e43f
 }
 
 // Default provides a progressbar with recommended defaults.
@@ -453,26 +406,18 @@
 		OptionThrottle(65*time.Millisecond),
 		OptionShowCount(),
 		OptionShowIts(),
-		OptionOnCompletion(func() { fmt.Fprint(os.Stderr, "\n") }),
+		OptionOnCompletion(func() {
+			fmt.Fprint(os.Stderr, "\n")
+		}),
 		OptionSpinnerType(14),
-<<<<<<< HEAD
-		OptionFullWidth())
-	bar.RenderBlank()
-	return bar
-=======
 		OptionFullWidth(),
 		OptionSetRenderBlankState(true),
 	)
->>>>>>> d624e43f
 }
 
 // DefaultSilent is the same as Default, but does not output anywhere.
 // String() can be used to get the output instead.
 func DefaultSilent(max int64, description ...string) *ProgressBar {
-<<<<<<< HEAD
-	// Mostly the same bar as Default
-=======
->>>>>>> d624e43f
 	desc := ""
 	if len(description) > 0 {
 		desc = description[0]
@@ -486,14 +431,8 @@
 		OptionShowCount(),
 		OptionShowIts(),
 		OptionSpinnerType(14),
-<<<<<<< HEAD
-		OptionFullWidth())
-	bar.RenderBlank()
-	return bar
-=======
 		OptionFullWidth(),
 	)
->>>>>>> d624e43f
 }
 
 // String returns the current rendered version of the progress bar.
@@ -507,11 +446,7 @@
 	if p.config.invisible {
 		return nil
 	}
-<<<<<<< HEAD
-	p.state.lastShown = time.Time{}
-=======
 	p.state.lastShown = time.Time{} // render regardless of throttling
->>>>>>> d624e43f
 	return p.render()
 }
 
@@ -528,26 +463,8 @@
 	defer p.lock.Unlock()
 
 	p.state.currentNum = p.config.max
-<<<<<<< HEAD
-	p.state.lastShown = time.Time{}
-	p.lock.Unlock()
-	return p.Add(0) // re-render
-}
-
-// Stop stops the progress bar at current state.
-func (p *ProgressBar) Stop() error {
-	if p.config.invisible {
-		return nil
-	}
-	p.lock.Lock()
-	p.state.stopped = true
-	p.state.lastShown = time.Time{}
-	p.lock.Unlock()
-	return p.Add(0) // re-render
-=======
 	p.state.lastShown = time.Time{} // re-render regardless of throttling
 	return p.add(0)
->>>>>>> d624e43f
 }
 
 // Stop stops the progress bar at current state.
@@ -610,15 +527,6 @@
 
 	p.state.currentBytes += float64(delta)
 
-<<<<<<< HEAD
-	// reset the countdown timer every second to take rolling average
-	p.state.counterNumSinceLast += num
-	if time.Since(p.state.counterTime).Seconds() > 0.5 {
-		rate := float64(p.state.counterNumSinceLast) / time.Since(p.state.counterTime).Seconds()
-		p.state.counterLastTenRates = append(p.state.counterLastTenRates, rate)
-		if len(p.state.counterLastTenRates) > 10 {
-			p.state.counterLastTenRates = p.state.counterLastTenRates[1:]
-=======
 	if !p.config.totalRate {
 		// reset the countdown timer approx every second to take rolling average
 		p.state.counterNumSinceLast += delta
@@ -630,7 +538,6 @@
 			}
 			p.state.counterTime = time.Now()
 			p.state.counterNumSinceLast = 0
->>>>>>> d624e43f
 		}
 	}
 
@@ -733,11 +640,7 @@
 	return p.add(0) // re-render
 }
 
-<<<<<<< HEAD
-// IsFinished returns true if progress bar is completed
-=======
 // IsFinished returns true if progress bar is finished.
->>>>>>> d624e43f
 func (p *ProgressBar) IsFinished() bool {
 	return p.state.finished
 }
@@ -888,25 +791,6 @@
 			if c.showBytes {
 				currentHumanize, currentSuffix := humanizeBytes(s.currentBytes)
 				sb.WriteString(fmt.Sprintf("%s%s", currentHumanize, currentSuffix))
-<<<<<<< HEAD
-			} else {
-				if !s.finished {
-					sb.WriteString(fmt.Sprintf("%.0f/%s", s.currentBytes, "?"))
-				} else {
-					sb.WriteString(fmt.Sprintf("%.0f/%.0f", s.currentBytes, s.currentBytes))
-				}
-			}
-		}
-	}
-
-	rate := s.currentBytes / time.Since(s.startTime).Seconds()
-	if !c.totalRate && !s.finished && len(s.counterLastTenRates) > 0 {
-		rate = average(s.counterLastTenRates)
-	}
-
-	// show rolling average rate in kB/sec or MB/sec
-	if c.showBytes {
-=======
 			} else if !s.finished {
 				sb.WriteString(fmt.Sprintf("%.0f/%s", s.currentBytes, "?"))
 			} else {
@@ -927,20 +811,10 @@
 
 	// format rate as units of bytes per second
 	if c.showBytes && rate > 0 && !math.IsInf(rate, 1) {
->>>>>>> d624e43f
 		if sb.Len() == 0 {
 			sb.WriteString("(")
 		} else {
 			sb.WriteString(", ")
-<<<<<<< HEAD
-		}
-		kbPerSecond := rate / 1000
-		if kbPerSecond > 1000 {
-			sb.WriteString(fmt.Sprintf("%0.3f MB/s", kbPerSecond/1000))
-		} else if kbPerSecond > 0 {
-			sb.WriteString(fmt.Sprintf("%0.3f kB/s", kbPerSecond))
-=======
->>>>>>> d624e43f
 		}
 		currentHumanize, currentSuffix := humanizeBytes(rate)
 		sb.WriteString(fmt.Sprintf("%s%s/s", currentHumanize, currentSuffix))
@@ -965,19 +839,11 @@
 		sb.WriteString(")")
 	}
 
-<<<<<<< HEAD
-	leftBrac, rightBrac, saucer := "", "", ""
-
-	// show time prediction in "current/total" seconds format
-	if c.predictTime {
-		leftBrac = (time.Duration(time.Since(s.startTime).Seconds()) * time.Second).String()
-=======
 	leftBrac, rightBrac, saucer, saucerHead := "", "", "", ""
 
 	// show time prediction in "current/total" seconds format
 	switch {
 	case c.predictTime:
->>>>>>> d624e43f
 		rightBracNum := time.Duration((1/rate)*(float64(c.max)-float64(s.currentNum))) * time.Second
 		if rightBracNum.Seconds() < 0 {
 			rightBracNum = 0 * time.Second
@@ -994,10 +860,6 @@
 			width = 80
 		}
 
-<<<<<<< HEAD
-		c.width = width - getStringWidth(c, c.description, true) - 14 - sb.Len() - len(leftBrac) - len(rightBrac)
-		s.currentSaucerSize = int(float64(s.currentPercent) / 100.0 * float64(c.width))
-=======
 		amend := 1 // an extra space at eol
 		switch {
 		case leftBrac != "" && rightBrac != "":
@@ -1010,7 +872,6 @@
 
 		c.width = width - getStringWidth(c, c.description, true) - 10 - amend - sb.Len() - len(leftBrac) - len(rightBrac)
 		s.currentSaucerSize = int(float64(s.currentPercent) / 100 * float64(c.width))
->>>>>>> d624e43f
 	}
 
 	if s.currentSaucerSize > 0 {
@@ -1019,21 +880,12 @@
 		} else {
 			saucer = strings.Repeat(c.theme.Saucer, s.currentSaucerSize-1)
 		}
-<<<<<<< HEAD
-
-		saucerHead := c.theme.SaucerHead
-		if saucerHead == "" || s.currentSaucerSize == c.width {
-			// use the saucer for the saucer head if it hasn't been set
-			// to preserve backwards compatibility
-			saucerHead = c.theme.Saucer
-=======
 		if c.theme.SaucerHead == "" || s.currentSaucerSize == c.width {
 			// use the saucer for the saucer head if it hasn't been set
 			// to preserve backwards compatibility
 			saucerHead = c.theme.Saucer
 		} else {
 			saucerHead = c.theme.SaucerHead
->>>>>>> d624e43f
 		}
 	}
 
@@ -1046,52 +898,6 @@
 	if repeatAmount < 0 {
 		repeatAmount = 0
 	}
-<<<<<<< HEAD
-	str := ""
-	if c.ignoreLength {
-		if !s.finished {
-			dt, st := time.Since(s.startTime).Milliseconds()/100, c.spinnerType
-			str = fmt.Sprintf("\r %s %s%s ",
-				spinners[st][int(math.Round(math.Mod(float64(dt), float64(len(spinners[st])))))],
-				c.description,
-				sb.String())
-		} else {
-			str = fmt.Sprintf("\r%4d%% %s%s ",
-				100,
-				c.description,
-				sb.String())
-		}
-	} else if leftBrac == "" {
-		str = fmt.Sprintf("\r%s%4d%% %s%s%s%s %s ",
-			c.description,
-			s.currentPercent,
-			c.theme.BarStart,
-			saucer,
-			strings.Repeat(c.theme.SaucerPadding, repeatAmount),
-			c.theme.BarEnd,
-			sb.String())
-	} else {
-		if s.currentPercent == 100 {
-			str = fmt.Sprintf("\r%s%4d%% %s%s%s%s %s ",
-				c.description,
-				s.currentPercent,
-				c.theme.BarStart,
-				saucer,
-				strings.Repeat(c.theme.SaucerPadding, repeatAmount),
-				c.theme.BarEnd,
-				sb.String())
-		} else {
-			str = fmt.Sprintf("\r%s%4d%% %s%s%s%s %s [%s:%s] ",
-				c.description,
-				s.currentPercent,
-				c.theme.BarStart,
-				saucer,
-				strings.Repeat(c.theme.SaucerPadding, repeatAmount),
-				c.theme.BarEnd,
-				sb.String(),
-				leftBrac,
-				rightBrac)
-=======
 
 	str := ""
 
@@ -1116,7 +922,6 @@
 				sp(" [", c.elapsedTime) +
 				sp(leftBrac, c.elapsedTime) +
 				sp("]", c.elapsedTime) + " "
->>>>>>> d624e43f
 		}
 	} else if rightBrac == "" || s.finished {
 		str = "\r" +
@@ -1241,11 +1046,6 @@
 var sizes = []string{" B", " kB", " MB", " GB", " TB", " PB", " EB"}
 
 func humanizeBytes(s float64) (string, string) {
-<<<<<<< HEAD
-	const base = 1000
-	sizes := []string{" B", " kB", " MB", " GB", " TB", " PB", " EB"}
-=======
->>>>>>> d624e43f
 	if s < 10 {
 		return fmt.Sprintf("%2.0f", s), sizes[0]
 	}
@@ -1254,11 +1054,7 @@
 	if val < 10 {
 		return fmt.Sprintf("%.1f", val), suffix
 	}
-<<<<<<< HEAD
-	return fmt.Sprintf(f, val), suffix
-=======
 	return fmt.Sprintf("%.0f", val), suffix
->>>>>>> d624e43f
 }
 
 func logn(n, b float64) float64 {
